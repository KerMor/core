--- conflicted
+++ resolved
@@ -512,16 +512,6 @@
                 error('name is acharacter field');
             end
             this.Name = value;
-<<<<<<< HEAD
-        end        
-=======
-        end
-        
-        function set.TimeDirty(this, value)
-            if ~islogical(value)
-                error('value must be a logical');
-            end
-            this.TimeDirty = value;
         end
         
         function value = get.RealTimePlotting(this)
@@ -544,6 +534,5 @@
             end
             this.frtp = value;
         end
->>>>>>> 5bf313ae
     end
 end
