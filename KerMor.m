classdef KerMor < handle
    % Global configuration class for all KerMor run-time settings.
    %
    % Software documentation can be found at
    % http://www.agh.ians.uni-stuttgart.de/documentation/kermor/
    %
    % Any KerMor developers should check out the pages @ref development for coding guidelines and
    % conventions.
    %
    % @author Daniel Wirtz @date 2011-03-04
    %
    % @change{0,3,dw,2011-04-12} 
    % - Included the setup script for Devel in the installation procedure.
    % - Added new properties MainVersion and SubVersion to this class for global versioning.
    %
    % @new{0,3,dw,2011-04-05} Added a new property KerMor.DesktopLayout. As with KDE4 matlab seems
    % to start with a pretty random layout this property enables the developer to specify a
    % (previously saved) desktop layout to be associated with KerMor.
    %
    % @change{0,3,dw,2011-03-22} Modified the GIT repository so that branches now reflect the KerMor
    % versions.
    %
    % @change{0,2,dw,2011-03-21} Nicer color output for the KerMor.createDocs command and the log
    % file is printed directly in MatLab.
    %
    % @new{0,2,dw,2011-03-17} Added the fields @ref KerMor.Hasrbmatlab and KerMor.rbmatlabDirectory.
    % This allows to register a copy of rbmatlab located at the 'rbmatlabDirectory' with KerMor.
    % Without having setup this directory any models.rbmatlab classes will not work correctly.
    %
    % @change{0,2,dw,2011-03-09} Included a developer key parameter into the '@@new' and
    % '@@change{0' tags to create a link to the author of the new features or changes.
    %
    % @new{0,2,dw,2011-03-09}
    % - Added installation routines for unix systems. Now one can download the sources from a git
    % repository and simply call KerMor.install to prepare the environment & compile any included
    % mex files.
    % - Added a KerMor.createDocs static method to create the documentation from within the matlab
    % environment.
    %
    % @new{0,2,dw,2011-03-08} Created a new Doxygen keyword '@@new' for new
    % feature versioning lists
    %
    % @change{0,2,dw,2011-03-04} Moved startup and shutdown functions into
    % this class
    %
    % @change{0,1,dw} Initial version. @new{0,1,dw} Initial version.
    %
    % To-Do's for KerMor:
    % @todo
    % - message-system ?ber alle berechnungen hinaus (ungew?hliche dinge
    % berichten, exit flags etc). hier eine zentrale logging-funktion die
    % je nach verbose sachen direkt plottet oder (immer!) in ein log-file
    % schreibt.. das ganze mit verbose-leveln kombinieren!
    % - laufzeittests f?r reduzierte modelle
    % - interface f?r ModelData/Snapshots -> entweder arbeiten auf der
    % Festplatte oder in 4D-Array .. (f?r gro?e simulationen) -> KerMor hat
    % string f?r globales datenverzeichnis!
    % generell datenhaltung auf festplatte (mu,inputidx-indiziert) (?) =>
    %   - berechnung kernmatrix in teilen...
    %   - hashfunktion bernard / ggf eigene interface-fkt f?r eindeutige
    %   dirnames
    %   -speichermanagement: gro?e matrizen / etc virtuell auf festplatte
    %   laden/speichern
    %
    % @todo mehr tests / anwendungen f?r mehrere inputs aber keine parameter!
    %
    % @todo Verbose-Level benutzen / anpassen
    %
    % @todo test f?r rotationssensitive kerne!
    %
    % @todo: snapshotgenerierung -> mit fehlersch?tzer ausw?hlen! (3-4
    % zuf?llig, dann approx, fehler -> neuen snapshot beim gr??ten fehler etc)
    %
    % @todo: moving least squares (mit gewichtsfkt) f?r general.regression ..
    % -> book scattered data approx
    %
    % @todo: fft-approximation (?)
    %
    % @todo: Kern mit `\Phi(x,y) = (1-||x-y||_2)_+` oder so
    %
    % @todo: p-partitioning
    %
    % @todo: adaptive svr (impl. `\nu`-SVR, dann snapshots adden bis tol
    % erreicht)
    %
    % @todo: zusammenlegen von funktionen / erstellen eines general-modules f?r
    % KerMor/rbmatlab?
    %
    % @todo: try..catch langsam?
    %
    % @todo zeitabh?ngige outputconvertierung?
    % testing.MUnit auch f?r "nicht-packages"
    %
    %
    % @todo: parfor f?r sampling / comp-wise approximation? (snaphshot-generation/approx)
    %
    % @todo benchmarks von
    % http://portal.uni-freiburg.de/imteksimulation/downloads/benchmark
    % einlesbar machen / einbauen!
    %
    % @todo Beispiele von ODE's aus Matlab-Docs? (verficiation)
    %
    % @todo Fehlersch?tzer auf Output beschr?nken/erweitern!
    %
    % @todo Mehr ODE-Solver (implizit) einbauen, ggf. eigenen RK23 oder so.
    %
    % @todo LaGrange-koeffizientenfunktionen bei kerninterpolation berechnen!
    % ist insgesamt billiger falls `N<<n`
    %
    % @todo: test f?r newton-iteration!
    %
    % @todo Implementierung Balanced Truncation (mit base class) f?r
    % LinearCoreFuns, dann implementierung balanced truncation f?r empirical
    % gramians nach paper Lall et al. -> neue subspace reduction method f?r
    % nonlin-systems mit inputs! (geht ggf. auch f?r systeme ohne inputs? probieren!)
    %
    % @todo vielleicht so etwas wie "isValid" f?r jede modellkomponente, das
    % vor start von teuren berechnungen pr?ft ob alles so durchgeht und keine
    % inkompatibilit?ten auftreten (z.B. krylov - LinearCoreFun)
    %
    % @todo check ob es eine m?glichkeit gibt zu pr?fen ob alle unterklassen
    % von projizierbaren klassen die project-methode der oberklasse aufrufen!?
    % k?nnte sonst zu komischen fehlern f?hren..
    %
    % @todo check warum der error estimator nach einem save vom reduzierten
    % modell nicht gespeichert wird.
    %
    % @todo 16.09.2010: f?r skalarprodukt-kerne eigenes interface
    % implementieren und dann ggf. f?r W=V korrekt projezieren + TEST
    % schreiben!
    %
    % @todo cacher aus RBMatlab portieren/?bertragen!
    %
    % @todo t-partitioning f?r KerMor? ideen mit markus austauschen!
    %
    % @todo check ob die Norm von kernexpansionen mit offset-term b ?hnlich
    % bleibt!
    %
    % @todo MUnit erweitern um benchmark-mode, so das anstelle von "test_"
    % prefix-fkt alle mit "bench_" ausgef?hrt werden; (r?ckgabe ist in dem fall
    % ggf ein struct mit algorithmus und zeiten)
    %
    % @todo eigene POD-Basen f?r verschiedene Teile des systems denen andere
    % physik zugrunde liegt (i.e. f(x) => [f_1(x); f_2(x)]), mit einzelner
    % auswertung? dazu m?sste man indexmatrizen einrichten die die
    % verschiedenen teile von f bezeichnen... (Motivation: "Application of POD
    % and DEIM for MOR of Nonl. Miscible Viscous Flow, Chaturantabut/Sorensen)
    %
    % @todo fehlersch?tzer gegen die volle, nicht projizierte
    % kernelapproximation einrichten? damit kann man den aktuell besch?tzten
    % fehler besser bekommen..
    %
    % @todo sekantenabsch?tzung per kernregression vorab f?r 1D berechnen? dann
    % entf?llt das newton-problem l?sen. interpolation z.B. geht auch f?r
    % fehlerabsch?tzung um die rigorosit?t zu erhalten.
    %
    % @todo timedirty ?berarbeiten / rausnehmen etc, sollte auch einzelaufrufe
    % zu offX checken.
    %
    % @todo umstellen von simulate(mu,inputidx) auf simulate +
    % setMu,setInputidx -> faster evaluation
    % -gegenargument: schlechte parallelisierbarkeit bei zentralem mu/inidx
    %
    % @todo PCAFixspace wieder einbauen, um greedy-basisgen zu erlauben (->
    % generell: greedy-unterraumalgorithmus einbauen)
    %
    % @todo add tests for models with C output and custom G for 1-n
    % dimensions!
    %
    % @todo hierarchical subspace selection? -> bad that approximation is
    % trained on largest subspace, so would have to have more
    % approximations. or any possibility to project approximation into
    % sub-subspace??
    %
    % @todo !!!!!!!!!!!!!!!!!! include kernel expansion offset 'b' into
    % error estimators! (yet only valid for b=0)
    
    properties(Constant)
        % The current KerMor main version number
        %
        % Change only AFTER committing the final last version's state.
        % Used in Devel to fill the new class templates etc.
        %
        % See also: SubVersion
        MainVersion = '0';
        
        % The current KerMor sub version number
        %
        % Change only AFTER committing the final last version's state.
        % Used in Devel to fill the new class templates etc.
        %
        % See also: MainVersion
        SubVersion = '3';
    end
    
    properties
        % The directory to use for simulation data storage
        %
        % In this folder large simulation and model data will be stored and
        % read by KerMor. Can be set anytime during runtime. If no value is
        % given the KerMor.start script will ask for it.
        %
        % @default ./data
        DataStoreDirectory = '';
        
        % The directory to use for temporary simulation data
        % @default ./temp
        TempDirectory = '';
        
        % The preferred desktop layout to work with.
        %
        % If you work with different desktop layouts or the KDE JUST DOES
        % NOT GET IT you can save your custom desktop layout and set this
        % property to its name. Upon start, KerMor will restore the layout
        % for you automatically. Set to '' to disable.
        % @default empty
        DesktopLayout = '';
        
        % The source directory for a copy of rbmatlab
        %
        % @default []
        rbmatlabDirectory = '';
        
        % Verbose output level
        %
        % @default 1
        Verbose = 1;
        
        % Flag whether to enable use of the Matlab Parallel Computing
        % Toolbox.
        %
        % @default empty
        UseMatlabParallelComputing = '';
    end
    
    properties(SetAccess=private)
        % The KerMor home directory
        HomeDirectory;
    end
    
    properties(SetAccess=private,Dependent)
        % Flag if 3rd party IPOPT is available
        %
        % @default false
        HasIPOPT = false;
        
        % Flag if 3rd party qpOASES is available
        %
        % @default false
        HasqpOASES = false;
        
        % Flag if 3rd party qpMosek is available
        %
        % @default false
        HasqpMosek = false;
        
        % Flag if rbmatlab wrapping functionalities are enabled
        %
        % @default false
        Hasrbmatlab = false;
    end
    
    methods
        function set.UseMatlabParallelComputing(this, value)
            if ~islogical(value)
                error('KerMor.App.UseMatlabParallelComputing is logical and should be set either true or false');
            end
            t = which('matlabpool');
            if ~isempty(t)
                s = matlabpool('size');
            end
            if value                
                if ~isempty(t)
                   this.UseMatlabParallelComputing = value;
                   setpref('KERMOR','USEMATLABPARALLELCOMPUTING',value);
                   if s == 0
                   matlabpool open;
                   end                
                end
            else
                this.UseMatlabParallelComputing = value;
                if s > 0
                   matlabpool close;
                end
            end
        end
          
        function set.DataStoreDirectory(this, value)
            if ~isempty(value) && ~isdir(value)
                fprintf('Creating directory %s\n',value);
                mkdir(ds);
            end
            setpref('KERMOR','DATASTORE',value);
            this.DataStoreDirectory = value;
            fprintf('Simulation and model data: %s\n',value);
        end
        
        function set.TempDirectory(this, value)
            if ~isempty(value) && ~isdir(value)
                fprintf('Creating directory %s\n',value);
                mkdir(value);
            end
            setpref('KERMOR','TMPDIR',value);
            this.TempDirectory = value;
            fprintf('Temporary files: %s\n',value);
        end
        
        function set.DesktopLayout(this, value)
            setpref('KERMOR','DESKLAYOUT',value);
            this.DesktopLayout = value;
        end
        
        function set.rbmatlabDirectory(this, value)
            % Sets the rbmatlab source directory
            %
            % Parameters:
            % ds: The directory of an rbmatlab source. Use empty string or
            % cell to "uninstall" rbmatlab.
            %
            % Throws an exception if the path is invalid or does not
            % contain the rbmatlab startup script.
            if ~isempty(value)
                if ~isdir(value)
                    error('Invalid directory: %s',value);
                end
                if ~exist(fullfile(ds,'startup_rbmatlab.m'),'file')
                    error('Invalid rbmatlab directory (no startup script found): %s',value);
                end
            end
            setpref('KERMOR','RBMATLABDIR',value);
            this.rbmatlabDirectory = value;
            fprintf('rbmatlab root directory: %s\n',value);
        end
        
        function value = get.UseMatlabParallelComputing(this)
            
            % recover values if clear classes has been issued or Matlab
            % Parallel processing toolbox deleted            
            value = getpref('KERMOR','USEMATLABPARALLELCOMPUTING','');
            t = which('matlabpool');
            if ~isempty(value) && ~isempty(t)
                this.UseMatlabParallelComputing = value;
            end                       
        end
        
        function h = get.HomeDirectory(this)
            if isempty(this.HomeDirectory)
                this.HomeDirectory = fileparts(which('KerMor'));
            end
            h = this.HomeDirectory;
        end
        
        function h = get.DataStoreDirectory(this)
            
            % recover values if clear classes has been issued
            if isempty(this.DataStoreDirectory)
                h = getpref('KERMOR','DATASTORE','');
                if ~isempty(h)
                    this.DataStoreDirectory = h;
                end
            else
                h = this.DataStoreDirectory;
            end
        end
        
        function h = get.TempDirectory(this)
            
            % recover values if clear classes has been issued
            if isempty(this.TempDirectory)
                h = getpref('KERMOR','TMPDIR','');
                if ~isempty(h)
                    this.TempDirectory = h;
                end
            else
                h = this.TempDirectory;
            end
        end
        
        function d = get.DesktopLayout(this)
            % recover values if clear classes has been issued
            if isempty(this.DesktopLayout)
                d = getpref('KERMOR','DESKLAYOUT','');
                this.DesktopLayout = d;
            else
                d = this.DesktopLayout;
            end
        end
        
        function h = get.rbmatlabDirectory(this)
            
            % recover values if clear classes has been issued
            if isempty(this.rbmatlabDirectory)
                h = getpref('KERMOR','RBMATLABDIR','');
                if ~isempty(h)
                    this.rbmatlabDirectory = h;
                end
            else
                h = this.rbmatlabDirectory;
            end
        end
        
        function flag = get.HasIPOPT(this)%#ok
            flag = ~isempty(which('ipopt'));
        end
        
        function flag = get.HasqpOASES(this)%#ok
            flag = ~isempty(which('qpOASES'));
        end
        
        function flag = get.HasqpMosek(this)%#ok
            flag = ~isempty(which('mosekopt'));
        end
        
        function flag = get.Hasrbmatlab(this)
            % Indicates if rbmatlab is available and initialized
            %
            % This function checks for a set rbmatlabDirectory and if the
            % rbmatlab script 'rbmatlabhome' is within the current path
            % (=substitute for the rbmatlab startup-script being executed)
            flag = false;
            if ~isempty(this.rbmatlabDirectory)
                flag = ~isempty(which('rbmatlabhome'));
                if ~flag
                    warning('KerMor:App',...
                        ['rbmatlab directory is set, but script'...
                        ' ''rbmatlabhome'' could not be found in current path.\n'...
                        'Unsure if rbmatlab-dependent models will work,'...
                        ' check if rbmatlab version has changed!']);
                end
            end
        end
    end
    
    methods(Access=private)
        function initialize(this)
            % Internal main startup script.
            
            disp('<<<<<<<<< Welcome to KerMor! >>>>>>>>>>');
            
            disp('Initializing environment...')
            % Preferences & Environment
            setpref('Internet','SMTP_Server','localhost');
            % Setup home directory & paths
            p = this.HomeDirectory;
            addpath(p);
            addpath(fullfile(p,'demos'));
            addpath(fullfile(p,'visual'));
            
            initDirectories;
            init3rdparty;            
            initParallelization;
            
            disp('Entering startup path..');
            cd(p);
            clear('p');
            
            if ~isempty(this.DesktopLayout)
                fprintf('Applying desktop layout %s..\n',this.DesktopLayout);
                desktop = com.mathworks.mde.desk.MLDesktop.getInstance;
                desktop.restoreLayout(this.DesktopLayout);
            end
            
            disp('<<<<<<<<< Ready to go. >>>>>>>>>>');
            
            function initDirectories
                % Setup the data storage directory
                ds = this.DataStoreDirectory;
                if isempty(ds)
                    ds = input(['Please specify the KerMor data file directory.\n'...
                        'Leaving it empty creates a new "data" folder within the KerMor home directory.\n'...
                        'Absolute path: '],'s');
                    if isempty(ds)
                        ds = fullfile(this.HomeDirectory,'data');
                    end
                    this.DataStoreDirectory = ds;
                end
                
                % Setup the data storage directory
                tmp = this.TempDirectory;
                if isempty(tmp)
                    tmp = input(['Please specify the KerMor temporary data file directory.\n'...
                        'Leaving it empty creates a new "temp" folder within the KerMor home directory.\n'...
                        'Absolute path: '],'s');
                    if isempty(tmp)
                        tmp = fullfile(this.HomeDirectory,'temp');
                    end
                    this.TempDirectory = tmp;
                end
            end
            
            function init3rdparty
                % Checks for 3rd party software availability
                %
                % @todo include checks for pardiso once pardiso solver is
                % implemented/wrapped
                disp('Checking for 3rd party software...')
                addpath(fullfile(p,'3rdparty'));
                
                % md5
                %addpath(fullfile(p,'3rdparty','md5'));
                
                % ipopt
                addpath(fullfile(p,'3rdparty','ipopt'));
                if ~this.HasIPOPT
                    warning('KerMor:init','No IPOPT available!');
                    %rmpath(fullfile(p,'3rdparty','ipopt'));
                end
                
                % qpoases
                addpath(fullfile(p,'3rdparty','qpOASES'));
                if ~this.HasqpOASES
                    warning('KerMor:init','No qpOASES available!');
                    %rmpath(fullfile(p,'3rdparty','qpOASES'));
                end
                
                % mosek
                addpath(fullfile(p,'3rdparty','mosek'));
                if ~this.HasqpMosek
                    warning('KerMor:init','No mosek available!');
                    %rmpath(fullfile(p,'3rdparty','mosek'));
                end
                
                % rbmatlab
                if ~isempty(this.rbmatlabDirectory)
                    disp('<<<<<<<<< Starting rbmatlab >>>>>>>>>>');
                    setenv('RBMATLABTEMP', this.TempDirectory);
                    setenv('RBMATLABHOME', this.rbmatlabDirectory);
                    addpath(this.rbmatlabDirectory);
                    curdir = pwd;
                    evalin('base','startup_rbmatlab;');
                    evalin('base','clear all;');
                    chdir(curdir);
                    disp('<<<<<<<<< Done Starting rbmatlab >>>>>>>>>>');
                end
                
                %addpath(fullfile(p,'3rdparty','pardiso'));
            end   
            
<<<<<<< HEAD
        end
        
        function initParallelization(this)
=======
            function initParallelization
>>>>>>> c1e3967c
                % Checks if the parallel computing toolbox is available
                %                              
                % @todo wrap with try-catch and set flag in KerMor.App
                % class!
                %
                % @note The 'feature' command is undocumented, see
                % http://www.mathworks.com/matlabcentral/newsreader/view_thread/154551
                % for more information.
                disp('Checking for and starting parallel computing..');
                
                % Open matlabpool only if UseMatlabParallelComputing is set to
                % true
<<<<<<< HEAD
                if (this.UseMatlabParallelComputing == true)
                    matlabpool open;
=======
                if KerMor.App.UseMatlabParallelComputing == true
                    if matlabpool('size') == 0
                    matlabpool open;         
                    end
>>>>>>> c1e3967c
                end                                   
                
                % Sets the maximum number of threads to create by OpenMP
                % binaries according to the number of cores available on
                % the machine.
                setenv('OMP_NUM_THREADS',num2str(feature('numCores')));
            end
            
<<<<<<< HEAD
        function shutdown(this)
            % Terminates the KerMor application
            %
            % So far only parallel computing workers are closed if used.
            if this.UseMatlabParallelComputing
                matlabpool close;
            end
=======
        end        
                  
        function shutdown(this)%#ok
            % only close if parallel computing is available and matlabpool is running!
            t = which('matlabpool');
            if ~isempty(t)
                s = matlabpool('size');
                if s > 0
                    matlabpool close;
                end
            end           
>>>>>>> c1e3967c
        end
    end
    
    methods(Static)
        function theinstance = App
            % The singleton KerMor instance
            %
            % Access to the main programs instance via KerMor.App!
            persistent instance;
            if isempty(instance)
                instance = KerMor;
            end
            theinstance = instance;
        end
        
        function install
            % Performs installation of KerMor on a system
            %
            % Adds variables to the users environment, so far only needed
            % for the documentation creation. Custom paths for data storage
            % are checked and set by the start script.
            %
            % If no rbmatlab directory is already presently set by a
            % previous install, the installation program asks if an
            % rbmatlab-installation should be registered with KerMor.
            %
            % See also: installUnix installWindows
            disp('<<<<<<<<<< Welcome to the KerMor install script. >>>>>>>>>>');
            
            %% Operation-system dependent actions
            if isunix
                KerMor.installUnix;
            elseif ispc
                KerMor.installWindows;
            end
            
            %% Setup KerMor development
            if isempty(getpref('KERMOR_DEVEL','author',''))
                str = sprintf('Do you want to setup variables for KerMor development?\n(Y)es/(N)o: ');
                ds = lower(input(str,'s'));
                if isequal(ds,'y')
                    Devel.setup;
                end
            end
            
            %% SETPREF for Matlab Parallel processing
            if ~isempty(which('matlabpool'));
                str = sprintf('Do you want to Use Matlab Parallel Processing?\n(Y)es/(N)o: ');
                value = lower(input(str,'s'));
                if isequal(value,'y')
                    setpref('KERMOR','USEMATLABPARALLELCOMPUTING','true');
                else
                    setpref('KERMOR','USEMATLABPARALLELCOMPUTING','false');
                end
            end
            %% Optional: rbmatlab
            a = KerMor.App;
            if isempty(a.rbmatlabDirectory)
                str = sprintf(['Do you want to register a local rbmatlab '...
                    ' version with KerMor?\n(Y)es/(N)o: ']);
                ds = lower(input(str,'s'));
                if isequal(ds,'y')
                    d = uigetdir(h,'Please select the rbmatlab source root folder.');
                    if d ~= 0
                        try
                            a.rbmatlabDirectory = d;
                        catch ME
                            disp('Setting the rbmatlab directory failed:');
                            disp(getReport(ME, 'basic'));
                            disp('You can still connect to rbmatlab later by setting the rbmatlabDirectory property.');
                        end
                    end
                end
            end
            disp('<<<<<<<<<< Setup complete. You can now start KerMor by running "KerMor.start;". >>>>>>>>>>');
        end
        
        function createDocs(uml, open)
            % Creates the Doxygen documentation
            %
            % Parameters:
            % uml: Set to true to create UML-like graphics output
            % @default false
            % open: Set to true if the documentation should be opened after
            % successful compilation
            % @default false
            if nargin < 2
                open = false;
                if nargin < 1
                    uml = false;
                end
            end
            
            cmd = fullfile(KerMor.App.HomeDirectory,'documentation','make.sh');
            if uml
                cmd = [cmd ' uml'];
            end
            [s,r] = system(cmd);
            wpos = strfind(r,'Logged warnings:');
            if ~isempty(wpos)
                endpos = strfind(r,'Complete log file');
                cprintf([0 .5 0],r(1:wpos-1));
                cprintf([1,.4,0],strrep(r(wpos:endpos-1),'\','\\')); 
                cprintf([0 .5 0],r(endpos:end));
            else
                cprintf([0 .5 0],strrep(r,'\','\\'));
            end
            fprintf('\n');
            index = fullfile(getenv('KERMOR_DOCS'), 'index.html');
            if open
                % Try to use iceweasel per default (nasty, uhm?)
                [s,r] = system('which iceweasel');
                if ~isempty(r)
                    cmd = 'iceweasel ';
                else
                    % Otherwise: use user preferred browser
                    cmd = 'xdg-open ';
                end
                system([cmd index]);
            end
        end
        
        function application = start
            % Starts the KerMor application
            %
            % This static method initializes the environment and performs
            % initial availability checks for e.g. 3rd party programs and
            % matlab toolboxes.
            %
            % Additionally, some path variables are tried to be read from
            % environment variables if set. If no settings are made yet the
            % user is prompted to select them!
            %
            % Return values:
            % application: The KerMor instance.
            application = KerMor.App;
            application.initialize;
            %             if ~application.Started
            %                 application.initialize;
            %             else
            %                 error('The application is already started.');
            %             end
        end
        
        function stop
            % Ends the KerMor application
            %
            % Stores some global property values in environment variables
            % (paths) or text files (misc settings)
            % Closes the matlab-pool for parallel computing is closed
            % if in use.
            KerMor.App.shutdown;
        end
    end
    
    methods(Static,Access=private)
        function installUnix
            % Install script for unix systems
            %
            % Adds kermor specific variables to the user's environment by
            % inserting them into the ~/.bashrc file.
            %
            % @note If you run this install script more than once, old path
            % variables will be overwritten (as multiple entries will
            % appear in the .bashrc file)
            %
            % The custom variable names are
            % - 'KERMOR_SOURCE' The source directory
            % - 'KERMOR_DOCS' The documentation output directory
            % - 'KERMOR_DOXYBIN' Path to the doxygen binary (autodetect)
            %
            % @todo compile any mex files!
            
            h = fileparts(which('KerMor'));
            fid = fopen('~/.bashrc','a+');
            try
                
                fprintf(fid,'\n# KerMor environment variables (added by KerMor.install script on %s)\n',date);
                fprintf(fid,'export KERMOR_SOURCE="%s"\n',h);
                % Set in running environment (until restart)
                setenv('KERMOR_SOURCE',h);
                
                
                %% Documentation directory
                if isempty(getenv('KERMOR_DOCS'))
                    d = fullfile(h,'documentation','output');
                    str = sprintf(['No documentation output directory has been set yet.\n'...
                        'The default will be %s\n'...
                        'Do you want to specify a custom output directory? (Y)es/(N)o: '],d);
                    ds = lower(input(str,'s'));
                    if isequal(ds,'y')
                        d = uigetdir(h,'Please select the documentation output folder.');
                        if d == 0
                            d = fullfile(h,'documentation','output');
                            fprintf('Operation cancelled, using default directory %s...\n',d);
                        end
                    end
                    fprintf(fid,'export KERMOR_DOCS="%s"\n',d);
                    setenv('KERMOR_DOCS',d)
                end
                
                %% Doxygen binary
                if isempty(getenv('KERMOR_DOXYBIN'))
                    [s,r] = system('which doxygen');
                    db = [];
                    if ~isempty(r)
                        db = 'doxygen';
                        str = sprintf(['Doxygen installation is available (%s).\n'...
                            'Do you want to use a different doxygen binary? (Y)es/(N)o: '],strrep(r,char(10),''));
                        yn = lower(input(str,'s'));
                    end
                    if isempty(r) || isequal(yn,'y')
                        [f,p] = uigetfile('~/*.*','Select the custom doxygen binary file.');
                        if f ~= 0
                            db = fullfile(p, f);
                        end
                    end
                    if ~isempty(db)
                        fprintf(fid,'export KERMOR_DOXYBIN="%s"\n',db);
                        setenv('KERMOR_DOXYBIN',db);
                    else
                        warning('KerMor:installUnix','No doxygen binary selected. Documentation creation will not work.');
                    end
                end
                fclose(fid);
            catch ME%#ok
                fclose(fid);
            end
        end
        
        function installWindows
            % installation script for Microsoft Windows based systems.
            %
            % Not yet implemented/necessary (docs make-script is linux only!)
            %
            % @todo
            % - Install script for Windows
            % - Create batch file for documentation creation on windows
            error('Installation routine not yet implemented.\nPlease refer to the KerMor documentation at http://www.agh.ians.uni-stuttgart.de/documentation/kermor for help.');
        end
    end
    
    methods(Access=private)
        function this = KerMor
            % Private constructor: This class is a Singleton.
        end
    end
    
end<|MERGE_RESOLUTION|>--- conflicted
+++ resolved
@@ -8,6 +8,8 @@
     % conventions.
     %
     % @author Daniel Wirtz @date 2011-03-04
+    %
+    % @change{0,3,sa,2011-04-14} Implemented UseMatlabParallelComputing functionality
     %
     % @change{0,3,dw,2011-04-12} 
     % - Included the setup script for Devel in the installation procedure.
@@ -230,7 +232,7 @@
         % Toolbox.
         %
         % @default empty
-        UseMatlabParallelComputing = '';
+        UseMatlabParallelComputing = [];
     end
     
     properties(SetAccess=private)
@@ -263,22 +265,25 @@
     methods
         function set.UseMatlabParallelComputing(this, value)
             if ~islogical(value)
-                error('KerMor.App.UseMatlabParallelComputing is logical and should be set either true or false');
-            end
-            t = which('matlabpool');
-            if ~isempty(t)
+                error('Value should be set either true or false');
+            end
+            haspc = ~isempty(which('matlabpool'));
+            if haspc
                 s = matlabpool('size');
             end
-            if value                
-                if ~isempty(t)
+            if value            
+                if haspc
                    this.UseMatlabParallelComputing = value;
                    setpref('KERMOR','USEMATLABPARALLELCOMPUTING',value);
                    if s == 0
-                   matlabpool open;
+                       matlabpool open;
                    end                
+                else
+                    error('No parallel computing toolbox available.');
                 end
             else
                 this.UseMatlabParallelComputing = value;
+                setpref('KERMOR','USEMATLABPARALLELCOMPUTING',value);
                 if s > 0
                    matlabpool close;
                 end
@@ -288,7 +293,7 @@
         function set.DataStoreDirectory(this, value)
             if ~isempty(value) && ~isdir(value)
                 fprintf('Creating directory %s\n',value);
-                mkdir(ds);
+                mkdir(value);
             end
             setpref('KERMOR','DATASTORE',value);
             this.DataStoreDirectory = value;
@@ -323,7 +328,7 @@
                 if ~isdir(value)
                     error('Invalid directory: %s',value);
                 end
-                if ~exist(fullfile(ds,'startup_rbmatlab.m'),'file')
+                if ~exist(fullfile(value,'startup_rbmatlab.m'),'file')
                     error('Invalid rbmatlab directory (no startup script found): %s',value);
                 end
             end
@@ -333,14 +338,20 @@
         end
         
         function value = get.UseMatlabParallelComputing(this)
-            
             % recover values if clear classes has been issued or Matlab
             % Parallel processing toolbox deleted            
             value = getpref('KERMOR','USEMATLABPARALLELCOMPUTING','');
             t = which('matlabpool');
-            if ~isempty(value) && ~isempty(t)
-                this.UseMatlabParallelComputing = value;
-            end                       
+            if ~isempty(value)
+                if ~isempty(t)
+                    this.UseMatlabParallelComputing = value;
+                elseif value
+                    warning('KERMOR:ParComp','No parallel computing toolbox found but preference for UseMatlabParallelComputing contained true. Setting to false.');
+                    this.UseMatlabParallelComputing = false;
+                end
+            else
+                error('Invalid configuration detected. Have you run the installation routine?');
+            end
         end
         
         function h = get.HomeDirectory(this)
@@ -536,15 +547,9 @@
                 %addpath(fullfile(p,'3rdparty','pardiso'));
             end   
             
-<<<<<<< HEAD
-        end
-        
-        function initParallelization(this)
-=======
             function initParallelization
->>>>>>> c1e3967c
                 % Checks if the parallel computing toolbox is available
-                %                              
+                %
                 % @todo wrap with try-catch and set flag in KerMor.App
                 % class!
                 %
@@ -555,32 +560,17 @@
                 
                 % Open matlabpool only if UseMatlabParallelComputing is set to
                 % true
-<<<<<<< HEAD
-                if (this.UseMatlabParallelComputing == true)
-                    matlabpool open;
-=======
-                if KerMor.App.UseMatlabParallelComputing == true
+                if this.UseMatlabParallelComputing
                     if matlabpool('size') == 0
-                    matlabpool open;         
+                        matlabpool open;
                     end
->>>>>>> c1e3967c
-                end                                   
+                end
                 
                 % Sets the maximum number of threads to create by OpenMP
                 % binaries according to the number of cores available on
                 % the machine.
                 setenv('OMP_NUM_THREADS',num2str(feature('numCores')));
             end
-            
-<<<<<<< HEAD
-        function shutdown(this)
-            % Terminates the KerMor application
-            %
-            % So far only parallel computing workers are closed if used.
-            if this.UseMatlabParallelComputing
-                matlabpool close;
-            end
-=======
         end        
                   
         function shutdown(this)%#ok
@@ -592,7 +582,6 @@
                     matlabpool close;
                 end
             end           
->>>>>>> c1e3967c
         end
     end
     
