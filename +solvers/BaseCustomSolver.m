classdef BaseCustomSolver < solvers.BaseSolver
<<<<<<< HEAD
    % BaseCustomSolver: Base class for all self-implemented solvers.
    %
    % Adds another abstraction layer to distinguish between self-implemented ode solvers and third-party
    % solvers.
    %
    % @author Daniel Wirtz @date 2011-05-31
    %
    % @change{0,7,ts,2013-01-24} accelerated method getCompTimes
    %
    % @new{0,4,dw,2011-05-31} Added this class.
    %
    % This class is part of the framework
    % KerMor - Model Order Reduction using Kernels:
    % - \c Homepage http://www.agh.ians.uni-stuttgart.de/research/software/kermor.html
    % - \c Documentation http://www.agh.ians.uni-stuttgart.de/documentation/kermor/
    % - \c License @ref licensing
=======
% BaseCustomSolver: Base class for all self-implemented solvers.
%
% Adds another abstraction layer to distinguish between self-implemented ode solvers and third-party
% solvers.
%
% @author Daniel Wirtz @date 2011-05-31
%
% @new{0,4,dw,2011-05-31} Added this class.
%
% @todo implement more efficient memory allocation for other custom solvers (like in
% semi-implicit euler)
%
% This class is part of the framework
% KerMor - Model Order Reduction using Kernels:
% - \c Homepage http://www.agh.ians.uni-stuttgart.de/research/software/kermor.html
% - \c Documentation http://www.agh.ians.uni-stuttgart.de/documentation/kermor/
% - \c License @ref licensing
>>>>>>> f8e7d4c4
    
    methods
        function this = BaseCustomSolver
            this = this@solvers.BaseSolver;
            this.Name = 'Base Custom Solver';
        end
        
        function [t, x] = solve(this, odefun, t, x0)
            % Solves the ode and wraps the actual solving method.
            %
            % Parameters:
            % odefun: A function handle to the ode function, satisfying the
            % interface also required by matlab's explicit ode solvers.
            % @type function_handle
            % t: The desired times `t_0,\ldots,t_N` as row vector. @type rowvec
            % x0: The initial value `x(0) = x_0` for `t=0` @type colvec
            %
            % Return values:
            % t: The times `t_i` @type rowvec
            % x: The solution of the ode at the time steps `t_0,\ldots,t_N`
            % as matrix. @type matrix
            
            % Get computation times
            [times, outputtimes] = this.getCompTimes(t);
            
            % Fire PreSolve event
            ed = solvers.SolverEventData(times);
            notify(this,'PreSolve',ed);
            
            x = this.customSolve(odefun, times, x0, outputtimes);
            
            % Fire PostSolve event
            ed.States = x;
            notify(this,'PostSolve',ed);
            
            % Extract wanted values
            t = times(outputtimes);
            % New: x is supposed to be returned in the size of effectively desired timesteps
            % (memory issues for large, long simulations)
            %x = x(:,outputtimes);
        end
    end
    
    methods(Access=private)
        function [times, outputtimes] = getCompTimes(this, t)
            % Computes the computation and effective output times for a
            % given input time vector t.
            %
            % This method is thought of as a convenience method for custom solver implementations
            % that merges the desired evaluation times with the times resulting from a possible
            % MaxStep setting.
            %
            % As maximum execution speed is wanted, MaxStep is used as `dt`
            % time-step size. So in order to set `dt` use the MaxStep
            % property.
            % This method returns the given values if MaxStep is empty.
            %
            % If 't' was an array, we have @code t =
            % times(outputtimes)@endcode for the resulting parameters.
            % Otherwise, if 't' was a two-element vector (start- and
            % endtime) we get @code times = t(1):this.MaxStep:t(2) @endcode
            %
            % Parameters:
            % t: The desired times t. Either a two element vector
            % containing start time `t_0` and end time `T` or a row vector
            % `t=[t_0, t_1, \ldots, T]`.
            %
            % Return values:
            % times: The actual times at which to compute the solution.
            % outputtimes: A logical row vector of the size of times that
            % indicates which element from the times vector also belongs to
            % the effective output times vector.
            %
            % @todo InitialStep mit einbauen!
            %
            % @change{0,3,dw,2011-04-14} Fixed a problem that would cause useless long computation
            % times that occured when a MaxStep is set but is larger than any time-step passed in
            % the t vector.
            %
            % @change{0,2,dw,2011-03-11} Removed 'tout' from the return
            % parameters since it can be computed either way via 'tout =
            % times(outputtimes)'.
            
            % Validity checks
            if any(abs(sort(t) - t) > 100*eps)
                error('The time vector must be strictly monotoneously increasing.');
            end
            
            % Default values
            outputtimes = true(1,length(t));
            times = t;
            if ~isempty(this.MaxStep)
                if numel(t) == 2
                    times = t(1):this.MaxStep:t(2);
                    outputtimes = true(1,length(times));
                else
                    len = length(t);
                    n = max(round((t(2:len)-t(1:len-1))/this.MaxStep),1);
                    m = ones(1,len);
                    m(2:len) = cumsum(n) + m(2:len);% - (0:len-2);
                    times = zeros(1,m(len));
                    outputtimes = times;
                    for i = 1:len-1
                        times(m(i):m(i+1))=  t(i):(t(i+1)-t(i))/(n(i)):t(i+1); %linspace(t(i),t(i+1),n(i));
                        outputtimes(m(i)) = 1;
                    end
                    outputtimes(end) = 1;
                end

                
                %                     % Find refinement indices
                %                     idx = fliplr(find(t(2:end)-t(1:end-1)-this.MaxStep>100*eps));
                %                     % If any "gaps" are present, fill up with MaxStep's
                %
                %                     if ~isempty(idx)
                %                         for i=idx
                %                             add = times(i):this.MaxStep:times(i+1);
                %                             times = [times(1:i-1) add times(i+2:end)];
                %                             outputtimes = [outputtimes(1:i) false(1,length(add)-2) outputtimes(i+1:end)];
                %                         end
                %                         tout = times(outputtimes);
                %                         if numel(tout) ~= numel(t) || any(abs(tout - t) > 100*eps)
                %                             error('Unexpected error: Computed time vector differs from the desired one.');
                %                             t%#ok
                %                         end
            end
        end
    end
end


methods(Abstract, Access=protected)
% The abstract solve function for custom ODE solver implementations.
%
% In difference to the solvers.BaseSolver.solve method the times passed here are already
% matched to possible MaxStep restrictions (thus extended).
%
% Parameters:
% odefun: A function handle to the ode's function. Signature is
% 'odefun(t,x)'
% t: Either a two dimensional vector with t(1) < t(2) specifiying
% the start and end time, or a greater or equal to three
% dimensional, strictly monotoneously increasing vector explicitly
% setting the desired output times. Depending on the MaxStep
% property, the solver can work with a finer time step internally.
% x0: The initial value
%
% See also: getCompTimes
%
% @change{0,7,dw,2013-01-11} Passing the outputtimes parameter to the customSolve
% method in order to allow for more memory-efficient implementations.
x = customSolve(this, odefun, t, x0, outputtimes);
end

events
% Gets fired before the solver starts.
%
% Carries an SolverEventData instance with the Times field set to the actual times being
% used during solving.
%
% @attention This event is not fired when using a Matlab builtin solver.
%
% See also: solver.ode.SolverEventData
PreSolve;

% Gets fired after the solver has finished.
%
% Carries an SolverEventData instance with the Times field set to the actual times being
% used during solving and the States field set to the corresponding state variable values.
%
% @attention This event is not fired when using a Matlab builtin solver.
%
% See also: solver.ode.SolverEventData
PostSolve;
end

end<|MERGE_RESOLUTION|>--- conflicted
+++ resolved
@@ -1,5 +1,4 @@
 classdef BaseCustomSolver < solvers.BaseSolver
-<<<<<<< HEAD
     % BaseCustomSolver: Base class for all self-implemented solvers.
     %
     % Adds another abstraction layer to distinguish between self-implemented ode solvers and third-party
@@ -16,25 +15,6 @@
     % - \c Homepage http://www.agh.ians.uni-stuttgart.de/research/software/kermor.html
     % - \c Documentation http://www.agh.ians.uni-stuttgart.de/documentation/kermor/
     % - \c License @ref licensing
-=======
-% BaseCustomSolver: Base class for all self-implemented solvers.
-%
-% Adds another abstraction layer to distinguish between self-implemented ode solvers and third-party
-% solvers.
-%
-% @author Daniel Wirtz @date 2011-05-31
-%
-% @new{0,4,dw,2011-05-31} Added this class.
-%
-% @todo implement more efficient memory allocation for other custom solvers (like in
-% semi-implicit euler)
-%
-% This class is part of the framework
-% KerMor - Model Order Reduction using Kernels:
-% - \c Homepage http://www.agh.ians.uni-stuttgart.de/research/software/kermor.html
-% - \c Documentation http://www.agh.ians.uni-stuttgart.de/documentation/kermor/
-% - \c License @ref licensing
->>>>>>> f8e7d4c4
     
     methods
         function this = BaseCustomSolver
@@ -143,7 +123,7 @@
                     end
                     outputtimes(end) = 1;
                 end
-
+                
                 
                 %                     % Find refinement indices
                 %                     idx = fliplr(find(t(2:end)-t(1:end-1)-this.MaxStep>100*eps));
@@ -163,52 +143,50 @@
             end
         end
     end
-end
-
-
-methods(Abstract, Access=protected)
-% The abstract solve function for custom ODE solver implementations.
-%
-% In difference to the solvers.BaseSolver.solve method the times passed here are already
-% matched to possible MaxStep restrictions (thus extended).
-%
-% Parameters:
-% odefun: A function handle to the ode's function. Signature is
-% 'odefun(t,x)'
-% t: Either a two dimensional vector with t(1) < t(2) specifiying
-% the start and end time, or a greater or equal to three
-% dimensional, strictly monotoneously increasing vector explicitly
-% setting the desired output times. Depending on the MaxStep
-% property, the solver can work with a finer time step internally.
-% x0: The initial value
-%
-% See also: getCompTimes
-%
-% @change{0,7,dw,2013-01-11} Passing the outputtimes parameter to the customSolve
-% method in order to allow for more memory-efficient implementations.
-x = customSolve(this, odefun, t, x0, outputtimes);
-end
-
-events
-% Gets fired before the solver starts.
-%
-% Carries an SolverEventData instance with the Times field set to the actual times being
-% used during solving.
-%
-% @attention This event is not fired when using a Matlab builtin solver.
-%
-% See also: solver.ode.SolverEventData
-PreSolve;
-
-% Gets fired after the solver has finished.
-%
-% Carries an SolverEventData instance with the Times field set to the actual times being
-% used during solving and the States field set to the corresponding state variable values.
-%
-% @attention This event is not fired when using a Matlab builtin solver.
-%
-% See also: solver.ode.SolverEventData
-PostSolve;
-end
-
+    
+    methods(Abstract, Access=protected)
+        % The abstract solve function for custom ODE solver implementations.
+        %
+        % In difference to the solvers.BaseSolver.solve method the times passed here are already
+        % matched to possible MaxStep restrictions (thus extended).
+        %
+        % Parameters:
+        % odefun: A function handle to the ode's function. Signature is
+        % 'odefun(t,x)'
+        % t: Either a two dimensional vector with t(1) < t(2) specifiying
+        % the start and end time, or a greater or equal to three
+        % dimensional, strictly monotoneously increasing vector explicitly
+        % setting the desired output times. Depending on the MaxStep
+        % property, the solver can work with a finer time step internally.
+        % x0: The initial value
+        %
+        % See also: getCompTimes
+        %
+        % @change{0,7,dw,2013-01-11} Passing the outputtimes parameter to the customSolve
+        % method in order to allow for more memory-efficient implementations.
+        x = customSolve(this, odefun, t, x0, outputtimes);
+    end
+    
+    events
+        % Gets fired before the solver starts.
+        %
+        % Carries an SolverEventData instance with the Times field set to the actual times being
+        % used during solving.
+        %
+        % @attention This event is not fired when using a Matlab builtin solver.
+        %
+        % See also: solver.ode.SolverEventData
+        PreSolve;
+        
+        % Gets fired after the solver has finished.
+        %
+        % Carries an SolverEventData instance with the Times field set to the actual times being
+        % used during solving and the States field set to the corresponding state variable values.
+        %
+        % @attention This event is not fired when using a Matlab builtin solver.
+        %
+        % See also: solver.ode.SolverEventData
+        PostSolve;
+    end
+    
 end